<<<<<<< HEAD
# ドキュメント作成ガイドライン
=======
<!--
- 更新の登録を要求された場合は、/docs/version_control.md に準拠して実行
-->

# ドキュメント作成ガイドライン (v1.0.0)
>>>>>>> 2d80b457

[readmeへ](../README.md)

## 目次
1. [基本方針](#基本方針)
2. [ドキュメント構成](#ドキュメント構成)
3. [記法とフォーマット](#記法とフォーマット)
4. [相互参照とリンク](#相互参照とリンク)
5. [コード例とJSON](#コード例とjson)
6. [表の作成](#表の作成)
7. [バージョン管理](#バージョン管理)

## 基本方針

### 文書の目的
- 開発者が必要な情報に素早くアクセスできること
- メンテナンス性が高く、更新が容易であること
- 一貫性のある形式で情報が提供されること

### 対象読者
- プロジェクトの開発者
- システム管理者
- 将来のメンテナ

## ドキュメント構成

### 必須セクション
1. タイトル（Level 1 見出し）
2. 関連ドキュメントへのリンク（以下の形式）
   ```markdown
   [readmeへ](../README.md) | [関連ドキュメント1へ](./doc1.md) | [関連ドキュメント2へ](./doc2.md)
   ```
3. 目次
4. 本文
5. 更新履歴（必要な場合）
6. ページトップへのリンク（末尾に配置）
   ```markdown
   [🔝 ページトップへ](#ドキュメントタイトル)
   ```

### ファイル命名規則
- すべて小文字
- スペースの代わりにアンダースコアを使用
- 拡張子は `.md`
- 例：`database_structure.md`, `api_specification.md`

## 記法とフォーマット

### 見出しレベル
```markdown
# Level 1: ドキュメントタイトル
## Level 2: 主要セクション
### Level 3: サブセクション
#### Level 4: 詳細項目
```

### 箇条書き
- 箇条書きには`-`を使用
- ネストする場合は2スペースでインデント
  - 第2レベル
    - 第3レベル

### 強調
- **太字** : 重要な用語や警告
- *イタリック* : 補足情報や参照
- `コード` : コマンド、ファイル名、変数名

## 相互参照とリンク

### 内部リンク
- 同じドキュメント内：`[セクション名](#セクション名)`
- 他のmdファイル：`[ドキュメント名](./ファイル名.md)`

### 外部リンク
- 完全なURLを使用：`[リンクテキスト](https://example.com)`
- リンク切れに注意

## コード例とJSON

### コードブロック
\```言語名
コード
\```

### JSON例
- インデントは2スペース
- 1行あたり80文字以内
- コメントを含める場合は前後に空行

例：
```json
{
  "key": "value",
  "array": [
    "item1",
    "item2"
  ]
}
```

## 表の作成

### 基本形式
```markdown
| 列1 | 列2 | 列3 |
|-----|-----|-----|
| 値1 | 値2 | 値3 |
```

### 表のガイドライン
- ヘッダー行を必ず含める
- 列の配置は左揃えを基本とする
- 空セルには `-` を使用

## バージョン管理

### 更新履歴の記録
```markdown
<<<<<<< HEAD
## 更新履歴

| 日付 | バージョン | 更新者 | 内容 |
|------|------------|--------|------|
| 2024-03-20 | 1.0.0 | 開発者名 | 初版作成 |
```

=======
# ドキュメントタイトル (v1.0.0)
```

注意：更新履歴テーブルは削除し、詳細な変更履歴はJSONファイルで管理します。

>>>>>>> 2d80b457
### バージョン番号付与
- メジャー.マイナー.パッチ
- 例：1.0.0, 1.1.0, 1.1.1

## 付録

### チェックリスト
- [ ] タイトルは適切か
- [ ] 目次は最新か
- [ ] 内部リンクは正常に機能するか
- [ ] コードブロックは適切な言語指定があるか
- [ ] 表は整形されているか
- [ ] 更新履歴は記録されているか

### 推奨エディタ設定
- エンコーディング：UTF-8
- 改行コード：LF
- 末尾スペース：削除
- 最終行に空行を入れる

[🔝 ページトップへ](#ドキュメント作成ガイドライン) <|MERGE_RESOLUTION|>--- conflicted
+++ resolved
@@ -1,12 +1,8 @@
-<<<<<<< HEAD
-# ドキュメント作成ガイドライン
-=======
 <!--
 - 更新の登録を要求された場合は、/docs/version_control.md に準拠して実行
 -->
 
 # ドキュメント作成ガイドライン (v1.0.0)
->>>>>>> 2d80b457
 
 [readmeへ](../README.md)
 
@@ -125,21 +121,11 @@
 
 ### 更新履歴の記録
 ```markdown
-<<<<<<< HEAD
-## 更新履歴
-
-| 日付 | バージョン | 更新者 | 内容 |
-|------|------------|--------|------|
-| 2024-03-20 | 1.0.0 | 開発者名 | 初版作成 |
-```
-
-=======
 # ドキュメントタイトル (v1.0.0)
 ```
 
 注意：更新履歴テーブルは削除し、詳細な変更履歴はJSONファイルで管理します。
 
->>>>>>> 2d80b457
 ### バージョン番号付与
 - メジャー.マイナー.パッチ
 - 例：1.0.0, 1.1.0, 1.1.1
