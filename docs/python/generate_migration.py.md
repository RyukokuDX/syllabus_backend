--- conflicted
+++ resolved
@@ -1,12 +1,9 @@
-<<<<<<< HEAD
-=======
 <!--
 更新時の注意事項:
 - 準拠とは、類推せずに内容に従うこと
 - 更新は docs/doc.md に準拠すること
 -->
 
->>>>>>> 2d80b457
 # マイグレーションファイル生成スクリプト
 
 [readmeへ](../../README.md) | [doc.mdへ](../doc.md)
