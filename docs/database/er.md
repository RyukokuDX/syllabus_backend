--- conflicted
+++ resolved
@@ -1,278 +1,204 @@
-# データベースER図
-
-[readmeへ](../../README.md) | [設計ポリシーへ](policy.md) | [構造定義へ](structure.md)
-
-## ER図
-
-### 凡例
-- `||--o{` : 1対多の関連（1つのエンティティが複数のエンティティを持つ）
-- `}o--||` : 多対1の関連（複数のエンティティが1つのエンティティに属する）
-- `}o--o|` : 多対0または1の関連（複数のエンティティが0または1つのエンティティに属する）
-- `||--||` : 1対1の関連（1つのエンティティが1つのエンティティに属する）
-- `}o--o{` : 多対多の関連（複数のエンティティが複数のエンティティに属する）
-
-```mermaid
-erDiagram
-
-<<<<<<< HEAD
-    %% 独立テーブル
-    subject_name {
-        INTEGER subject_name_id PK
-        TEXT name
-    }
-    faculty {
-        INTEGER faculty_id PK
-        TEXT faculty_name
-    }
-=======
-    %% マスターテーブル
->>>>>>> e7633a16
-    class {
-        INTEGER class_id PK
-        TEXT class_name
-        TIMESTAMP created_at
-    }
-    subclass {
-        INTEGER subclass_id PK
-        TEXT subclass_name
-        TIMESTAMP created_at
-    }
-    faculty {
-        INTEGER faculty_id PK
-        TEXT faculty_name
-        TIMESTAMP created_at
-    }
-    subject_name {
-        INTEGER subject_name_id PK
-        TEXT name
-        TIMESTAMP created_at
-    }
-    instructor {
-        INTEGER instructor_id PK
-        TEXT instructor_code
-        TEXT last_name
-        TEXT first_name
-        TEXT last_name_kana
-        TEXT first_name_kana
-<<<<<<< HEAD
-=======
-        TIMESTAMP created_at
-        TIMESTAMP updated_at
->>>>>>> e7633a16
-    }
-    book {
-        INTEGER book_id PK
-        TEXT title
-        TEXT publisher
-        INTEGER price
-        TEXT isbn
-        TIMESTAMP created_at
-        TIMESTAMP updated_at
-    }
-    book_author {
-        INTEGER book_author_id PK
-        INTEGER book_id FK
-        TEXT author_name
-        TIMESTAMP created_at
-    }
-    subject_attribute {
-        INTEGER attribute_id PK
-        TEXT attribute_name
-        TEXT description
-        TIMESTAMP created_at
-    }
-
-    %% トランザクションテーブル
-    syllabus {
-        TEXT syllabus_code PK
-        INTEGER subject_name_id FK
-        TEXT subtitle
-        TEXT term
-        TEXT campus
-        INTEGER credits
-        TEXT summary
-        TEXT goals
-        TEXT methods
-        TEXT outside_study
-        TEXT notes
-        TEXT remarks
-        TIMESTAMP created_at
-        TIMESTAMP updated_at
-<<<<<<< HEAD
-    }
-    subject {
-        INTEGER id PK
-        TEXT syllabus_code FK
-        INTEGER syllabus_year
-        INTEGER faculty_id FK
-        INTEGER class_id FK
-        INTEGER subclass_id FK
-        INTEGER class_note_id FK
-        TEXT lecture_code
-    }
-
-    %% 関連テーブル
-    syllabus_eligible_grade {
-        INTEGER id PK
-        TEXT syllabus_code FK
-        INTEGER syllabus_year
-        TEXT grade
-    }
-    syllabus_faculty_enrollment {
-        INTEGER id PK
-        TEXT syllabus_code FK
-        INTEGER enrollment_year
-        INTEGER syllabus_year
-        INTEGER faculty_id FK
-=======
-    }
-    subject_grade {
-        INTEGER id PK
-        INTEGER subject_id FK
-        TEXT grade
-        TIMESTAMP created_at
-        TIMESTAMP updated_at
-    }
-    lecture_session {
-        INTEGER id PK
-        TEXT syllabus_code FK
-        INTEGER syllabus_year
-        TEXT day_of_week
-        TINYINT period
-        TIMESTAMP created_at
-        TIMESTAMP updated_at
->>>>>>> e7633a16
-    }
-    lecture_session {
-        INTEGER id PK
-        TEXT syllabus_code FK
-        INTEGER syllabus_year
-        TEXT day_of_week
-        TINYINT period
-    }
-    syllabus_instructor {
-        INTEGER id PK
-        TEXT syllabus_code FK
-        INTEGER instructor_id FK
-        TIMESTAMP created_at
-    }
-    syllabus_book {
-        INTEGER id PK
-        TEXT syllabus_code FK
-        INTEGER book_id FK
-        TEXT role
-        TEXT note
-        TIMESTAMP created_at
-    }
-    grading_criterion {
-        INTEGER id PK
-        TEXT syllabus_code FK
-        TEXT criteria_type
-        INTEGER ratio
-        TEXT note
-        TIMESTAMP created_at
-    }
-
-    %% 基本テーブル
-    subject {
-        INTEGER subject_id PK
-        INTEGER subject_name_id FK
-        INTEGER faculty_id FK
-        INTEGER class_id FK
-        INTEGER subclass_id FK
-        TIMESTAMP created_at
-        TIMESTAMP updated_at
-    }
-
-    %% 関連テーブル
-    subject_syllabus {
-        INTEGER id PK
-        INTEGER subject_id FK
-        TEXT syllabus_code FK
-        INTEGER syllabus_year
-        TIMESTAMP created_at
-        TIMESTAMP updated_at
-    }
-    subject_attribute_value {
-        INTEGER id PK
-        INTEGER subject_id FK
-        INTEGER attribute_id FK
-        TEXT value
-        TIMESTAMP created_at
-        TIMESTAMP updated_at
-    }
-
-    %% 関連の定義
-    %% マスターテーブル → 基本テーブル
-    subject_name ||--o{ subject : "subject_name_id"
-    faculty ||--o{ subject : "faculty_id"
-    class ||--o{ subject : "class_id"
-    subclass }o--o| subject : "subclass_id"
-
-    %% マスターテーブル → トランザクションテーブル
-    subject_name ||--o{ syllabus : "subject_name_id"
-    instructor ||--o{ syllabus_instructor : "instructor_id"
-    book ||--o{ syllabus_book : "book_id"
-    book ||--o{ book_author : "book_id"
-    subject_attribute ||--o{ subject_attribute_value : "attribute_id"
-
-    %% 基本テーブル → 関連テーブル
-<<<<<<< HEAD
-    syllabus ||--o{ syllabus_eligible_grade : "syllabus_code"
-    syllabus ||--o{ syllabus_faculty_enrollment : "syllabus_code"
-=======
-    subject ||--o{ subject_grade : "subject_id"
-    subject ||--o{ subject_syllabus : "subject_id"
-    subject ||--o{ subject_attribute_value : "subject_id"
-
-    %% トランザクションテーブル → 関連テーブル
->>>>>>> e7633a16
-    syllabus ||--o{ lecture_session : "syllabus_code"
-    syllabus ||--o{ syllabus_instructor : "syllabus_code"
-    syllabus ||--o{ syllabus_book : "syllabus_code"
-    syllabus ||--o{ grading_criterion : "syllabus_code"
-<<<<<<< HEAD
-    subject ||--|| syllabus : "syllabus_code"
-
-    %% 関連テーブルの外部キー
-    syllabus_instructor }o--|| instructor : "instructor_code"
-    syllabus_book }o--|| book : "book_id"
-    program ||--o{ subject_program : "program_id"
-    requirement ||--o{ subject_program : "requirement_id"
-    requirement }o--|| faculty : "faculty_id"
-    requirement }o--|| subject_name : "subject_name_id"
-    book ||--o{ book_author : "book_id"
-    faculty }o--|| syllabus_faculty_enrollment : "faculty_id"
-=======
-    syllabus ||--o{ subject_syllabus : "syllabus_code"
->>>>>>> e7633a16
-```
-
-## 更新履歴
-
-| 日付 | バージョン | 更新者 | 内容 |
-|------|------------|--------|------|
-| 2024-05-19 | 1.0.0 | 藤原 | 初版作成 |
-| 2024-05-20 | 1.1.0 | 藤原 | テーブル名・カラム名の統一（subject_code → syllabus_code） |
-| 2024-05-20 | 1.1.1 | 藤原 | requirementテーブルの主キーをrequirement_codeに修正 |
-| 2024-05-20 | 1.1.2 | 藤原 | インデックス名の統一、外部キー制約の整理 |
-| 2024-05-21 | 1.1.3 | 藤原 | 正規化を強化。facultyテーブルをsubjectテーブルの直後に移動、目次・本文順序修正 |
-| 2024-05-21 | 1.1.4 | 藤原 | requirementテーブルの主キーをrequirement_idに変更、関連テーブルの外部キー制約を修正 |
-| 2024-05-21 | 1.1.5 | 藤原 | subject_requirementテーブルを削除、requirementテーブルにsyllabus_codeを追加 |
-| 2024-05-21 | 1.1.6 | 藤原 | 外部キー制約の整合性を修正、インデックスを最適化 |
-| 2024-05-21 | 1.1.7 | 藤原 | 不要な関連を削除、テーブル間の参照整合性を強化 |
-| 2024-05-21 | 1.1.8 | 藤原 | programテーブルを追加、subject_programテーブルの外部キー制約を修正 |
-| 2024-05-21 | 1.1.9 | 藤原 | subjectテーブルにサロゲートキーを追加、syllabusテーブルとの関連を整理 |
-| 2024-05-21 | 1.1.10 | 藤原 | subjectテーブルの主キー名をidに変更、syllabusテーブルからyearカラムを移動 |
-| 2024-05-21 | 1.1.11 | 藤原 | テーブル構成をデータソースの依存度に基づいて再構成 |
-<<<<<<< HEAD
-| 2024-05-21 | 1.1.12 | 藤原 | ER図の凡例を追加、関連の説明を明確化 |
-| 2024-05-21 | 1.1.13 | 藤原 | syllabus_enrollment_yearテーブルにsyllabus_yearとfaculty_idカラムを追加、関連を更新 |
-=======
-| 2024-05-21 | 1.1.12 | 藤原 | syllabusテーブルの履修可能学年フィールドをビットマスク方式に変更、パフォーマンスと拡張性を改善 |
-| 2024-05-21 | 1.1.13 | 藤原 | requirementテーブルをEAVパターンに変更、programテーブルとsubject_programテーブルを削除 |
-| 2024-05-29 | 1.1.14 | 藤原 | マスターテーブルのタイムスタンプカラムを整理、instructorテーブルの主キーをinstructor_idに変更 |
-| 2024-05-29 | 1.1.15 | 藤原 | syllabus_bookテーブルのroleカラムをTEXT型に変更、subject_syllabusテーブルからlecture_codeを削除 |
->>>>>>> e7633a16
-
+# データベースER図
+
+[readmeへ](../../README.md) | [設計ポリシーへ](policy.md) | [構造定義へ](structure.md)
+
+## ER図
+
+### 凡例
+- `||--o{` : 1対多の関連（1つのエンティティが複数のエンティティを持つ）
+- `}o--||` : 多対1の関連（複数のエンティティが1つのエンティティに属する）
+- `}o--o|` : 多対0または1の関連（複数のエンティティが0または1つのエンティティに属する）
+- `||--||` : 1対1の関連（1つのエンティティが1つのエンティティに属する）
+- `}o--o{` : 多対多の関連（複数のエンティティが複数のエンティティに属する）
+
+```mermaid
+erDiagram
+
+    %% マスターテーブル
+    class {
+        INTEGER class_id PK
+        TEXT class_name
+        TIMESTAMP created_at
+    }
+    subclass {
+        INTEGER subclass_id PK
+        TEXT subclass_name
+        TIMESTAMP created_at
+    }
+    faculty {
+        INTEGER faculty_id PK
+        TEXT faculty_name
+        TIMESTAMP created_at
+    }
+    subject_name {
+        INTEGER subject_name_id PK
+        TEXT name
+        TIMESTAMP created_at
+    }
+    instructor {
+        INTEGER instructor_id PK
+        TEXT instructor_code
+        TEXT last_name
+        TEXT first_name
+        TEXT last_name_kana
+        TEXT first_name_kana
+        TIMESTAMP created_at
+        TIMESTAMP updated_at
+    }
+    book {
+        INTEGER book_id PK
+        TEXT title
+        TEXT publisher
+        INTEGER price
+        TEXT isbn
+        TIMESTAMP created_at
+        TIMESTAMP updated_at
+    }
+    book_author {
+        INTEGER book_author_id PK
+        INTEGER book_id FK
+        TEXT author_name
+        TIMESTAMP created_at
+    }
+    subject_attribute {
+        INTEGER attribute_id PK
+        TEXT attribute_name
+        TEXT description
+        TIMESTAMP created_at
+    }
+
+    %% トランザクションテーブル
+    syllabus {
+        TEXT syllabus_code PK
+        INTEGER subject_name_id FK
+        TEXT subtitle
+        TEXT term
+        TEXT campus
+        INTEGER credits
+        TEXT summary
+        TEXT goals
+        TEXT methods
+        TEXT outside_study
+        TEXT notes
+        TEXT remarks
+        TIMESTAMP created_at
+        TIMESTAMP updated_at
+    }
+    subject_grade {
+        INTEGER id PK
+        INTEGER subject_id FK
+        TEXT grade
+        TIMESTAMP created_at
+        TIMESTAMP updated_at
+    }
+    lecture_session {
+        INTEGER id PK
+        TEXT syllabus_code FK
+        INTEGER syllabus_year
+        TEXT day_of_week
+        TINYINT period
+        TIMESTAMP created_at
+        TIMESTAMP updated_at
+    }
+    syllabus_instructor {
+        INTEGER id PK
+        TEXT syllabus_code FK
+        INTEGER instructor_id FK
+        TIMESTAMP created_at
+    }
+    syllabus_book {
+        INTEGER id PK
+        TEXT syllabus_code FK
+        INTEGER book_id FK
+        TEXT role
+        TEXT note
+        TIMESTAMP created_at
+    }
+    grading_criterion {
+        INTEGER id PK
+        TEXT syllabus_code FK
+        TEXT criteria_type
+        INTEGER ratio
+        TEXT note
+        TIMESTAMP created_at
+    }
+
+    %% 基本テーブル
+    subject {
+        INTEGER subject_id PK
+        INTEGER subject_name_id FK
+        INTEGER faculty_id FK
+        INTEGER class_id FK
+        INTEGER subclass_id FK
+        TIMESTAMP created_at
+        TIMESTAMP updated_at
+    }
+
+    %% 関連テーブル
+    subject_syllabus {
+        INTEGER id PK
+        INTEGER subject_id FK
+        TEXT syllabus_code FK
+        INTEGER syllabus_year
+        TIMESTAMP created_at
+        TIMESTAMP updated_at
+    }
+    subject_attribute_value {
+        INTEGER id PK
+        INTEGER subject_id FK
+        INTEGER attribute_id FK
+        TEXT value
+        TIMESTAMP created_at
+        TIMESTAMP updated_at
+    }
+
+    %% 関連の定義
+    %% マスターテーブル → 基本テーブル
+    subject_name ||--o{ subject : "subject_name_id"
+    faculty ||--o{ subject : "faculty_id"
+    class ||--o{ subject : "class_id"
+    subclass }o--o| subject : "subclass_id"
+
+    %% マスターテーブル → トランザクションテーブル
+    subject_name ||--o{ syllabus : "subject_name_id"
+    instructor ||--o{ syllabus_instructor : "instructor_id"
+    book ||--o{ syllabus_book : "book_id"
+    book ||--o{ book_author : "book_id"
+    subject_attribute ||--o{ subject_attribute_value : "attribute_id"
+
+    %% 基本テーブル → 関連テーブル
+    subject ||--o{ subject_grade : "subject_id"
+    subject ||--o{ subject_syllabus : "subject_id"
+    subject ||--o{ subject_attribute_value : "subject_id"
+
+    %% トランザクションテーブル → 関連テーブル
+    syllabus ||--o{ lecture_session : "syllabus_code"
+    syllabus ||--o{ syllabus_instructor : "syllabus_code"
+    syllabus ||--o{ syllabus_book : "syllabus_code"
+    syllabus ||--o{ grading_criterion : "syllabus_code"
+    syllabus ||--o{ subject_syllabus : "syllabus_code"
+```
+
+## 更新履歴
+
+| 日付 | バージョン | 更新者 | 内容 |
+|------|------------|--------|------|
+| 2024-05-19 | 1.0.0 | 藤原 | 初版作成 |
+| 2024-05-20 | 1.1.0 | 藤原 | テーブル名・カラム名の統一（subject_code → syllabus_code） |
+| 2024-05-20 | 1.1.1 | 藤原 | requirementテーブルの主キーをrequirement_codeに修正 |
+| 2024-05-20 | 1.1.2 | 藤原 | インデックス名の統一、外部キー制約の整理 |
+| 2024-05-21 | 1.1.3 | 藤原 | 正規化を強化。facultyテーブルをsubjectテーブルの直後に移動、目次・本文順序修正 |
+| 2024-05-21 | 1.1.4 | 藤原 | requirementテーブルの主キーをrequirement_idに変更、関連テーブルの外部キー制約を修正 |
+| 2024-05-21 | 1.1.5 | 藤原 | subject_requirementテーブルを削除、requirementテーブルにsyllabus_codeを追加 |
+| 2024-05-21 | 1.1.6 | 藤原 | 外部キー制約の整合性を修正、インデックスを最適化 |
+| 2024-05-21 | 1.1.7 | 藤原 | 不要な関連を削除、テーブル間の参照整合性を強化 |
+| 2024-05-21 | 1.1.8 | 藤原 | programテーブルを追加、subject_programテーブルの外部キー制約を修正 |
+| 2024-05-21 | 1.1.9 | 藤原 | subjectテーブルにサロゲートキーを追加、syllabusテーブルとの関連を整理 |
+| 2024-05-21 | 1.1.10 | 藤原 | subjectテーブルの主キー名をidに変更、syllabusテーブルからyearカラムを移動 |
+| 2024-05-21 | 1.1.11 | 藤原 | テーブル構成をデータソースの依存度に基づいて再構成 |
+| 2024-05-21 | 1.1.12 | 藤原 | syllabusテーブルの履修可能学年フィールドをビットマスク方式に変更、パフォーマンスと拡張性を改善 |
+| 2024-05-21 | 1.1.13 | 藤原 | requirementテーブルをEAVパターンに変更、programテーブルとsubject_programテーブルを削除 |
+| 2024-05-29 | 1.1.14 | 藤原 | マスターテーブルのタイムスタンプカラムを整理、instructorテーブルの主キーをinstructor_idに変更 |
+| 2024-05-29 | 1.1.15 | 藤原 | syllabus_bookテーブルのroleカラムをTEXT型に変更、subject_syllabusテーブルからlecture_codeを削除 |
+
 [目次へ戻る](#目次) 